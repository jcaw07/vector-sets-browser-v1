--- conflicted
+++ resolved
@@ -1,7 +1,7 @@
 import { NextResponse } from "next/server"
 import { RedisConnection, getRedisUrl } from "@/app/redis-server/RedisConnection"
 import { validateRequest } from '@/app/redis-server/utils'
-import { validateVembRequest, buildVembCommand } from "./command" 
+import { validateVembRequest, buildVembCommand } from "./command"
 
 export async function POST(request: Request) {
     try {
@@ -11,11 +11,7 @@
         )
         console.log("Received VEMB request")
 
-<<<<<<< HEAD
-        const redisUrl = await redis.getRedisUrl()
-=======
         const redisUrl = await getRedisUrl()
->>>>>>> 8cf565ee
         if (!redisUrl) {
             return NextResponse.json(
                 { success: false, error: "No Redis connection available" },
@@ -37,54 +33,16 @@
             return await client.sendCommand(command)
         })
 
-<<<<<<< HEAD
-// Also support GET requests for compatibility
-export async function GET(request: Request) {
-    const url = new URL(request.url)
-    const keyName = url.searchParams.get('key')
-    const element = url.searchParams.get('element')
-
-    if (!keyName) {
-        return NextResponse.json(
-            { success: false, error: "Key parameter is required" },
-            { status: 400 }
-        )
-    }
-
-    if (!element) {
-        return NextResponse.json(
-            { success: false, error: "Element parameter is required" },
-            { status: 400 }
-        )
-    }
-
-    const redisUrl = await redis.getRedisUrl()
-    if (!redisUrl) {
-        return NextResponse.json(
-            { success: false, error: "No Redis connection available" },
-            { status: 401 }
-        )
-    }
-
-    try {
-        const result = await redis.vemb(redisUrl, keyName, element)
-
-        if (!result.success) {
-=======
         if (!response.success || !response.result || !Array.isArray(response.result)) {
->>>>>>> 8cf565ee
             return NextResponse.json(
                 { success: false, error: response.error || "Invalid response format" },
-                { status: 500 } 
+                { status: 500 }
             )
         }
 
-<<<<<<< HEAD
-=======
         // Convert vector values to floats
         const vector = (response.result as (string | number)[]).map((val: string | number) => parseFloat(String(val)))
 
->>>>>>> 8cf565ee
         return NextResponse.json({
             success: true,
             result: vector
@@ -92,14 +50,7 @@
     } catch (error) {
         console.error("Error in VEMB route:", error)
         return NextResponse.json(
-<<<<<<< HEAD
-            {
-                success: false,
-                error: error instanceof Error ? error.message : String(error)
-            },
-=======
             { success: false, error: String(error) },
->>>>>>> 8cf565ee
             { status: 500 }
         )
     }

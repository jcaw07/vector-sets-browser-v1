import { ApiError } from "@/app/api/client"
import { embeddings } from "@/app/embeddings/client"
import { VectorTuple, vdim, vsim, VsimResult } from "@/app/redis-server/api"
import { useCallback, useEffect, useRef, useState } from "react"
import { VectorSetMetadata } from "@/app/types/vectorSetMetaData"

// Helper to convert VsimResult to VectorTuple array
const convertToVectorTuple = (results: VsimResult): VectorTuple[] => {
    return results.map(([element, score, vector, attributes]) => [element, score, vector, attributes]);
}

export interface VectorSetSearchState {
    searchType: "Vector" | "Element" | "Image"
    searchQuery: string
    searchCount: string
    resultsTitle: string
    searchTime?: string // Add searchTime to store the search duration
    searchFilter: string
    expansionFactor?: number // Add expansionFactor
    lastTextEmbedding?: number[] // Add lastTextEmbedding to store the last embedding vector for text
    executedCommand?: string
}

interface UseVectorSearchProps {
    vectorSetName: string | null
    metadata: VectorSetMetadata | null
    onSearchResults: (results: VectorTuple[]) => void
    onStatusChange: (status: string) => void
    onError?: (error: string | null) => void // Add dedicated error handler
    searchState: VectorSetSearchState
    onSearchStateChange: (state: Partial<VectorSetSearchState>) => void
    fetchEmbeddings?: boolean // Renamed from embeddings
}

interface UseVectorSearchReturn {
    searchType: "Vector" | "Element" | "Image"
    setSearchType: (type: "Vector" | "Element" | "Image") => void
    searchQuery: string
    setSearchQuery: (query: string) => void
    searchFilter: string
    setSearchFilter: (filter: string) => void
    searchCount: string
    setSearchCount: (count: string) => void
    isSearching: boolean
    resultsTitle: string
    setResultsTitle: (title: string) => void
    searchTime?: string
    error: string | null // Add error to the return type
    clearError: () => void // Add function to clear errors
    expansionFactor?: number // Add expansionFactor
    setExpansionFactor: (value: number | undefined) => void // Add setExpansionFactor
    lastTextEmbedding?: number[] // Add lastTextEmbedding to the return type
    executedCommand?: string
}

export function useVectorSearch({
    vectorSetName,
    metadata,
    onSearchResults,
    onStatusChange,
    onError,
    onSearchStateChange,
    fetchEmbeddings = false,
}: UseVectorSearchProps): UseVectorSearchReturn {
    const [isSearching, setIsSearching] = useState(false)
    const [error, setError] = useState<string | null>(null)
    const searchTimeoutRef = useRef<NodeJS.Timeout | undefined>(undefined)
    const initialSearchDone = useRef(false)
    const lastSearchRef = useRef<{
        query: string
        type: "Vector" | "Element" | "Image"
        count: string
        filter: string
    }>({ query: "", type: "Vector", count: "10", filter: "" })
    // Add a ref to track the current vector set being searched
    const currentSearchVectorSetRef = useRef<string | null>(null)

    // Internal search state management
    const [internalSearchState, setInternalSearchState] =
        useState<VectorSetSearchState>({
            searchType: "Vector",
            searchQuery: "",
            searchCount: "10",
            searchFilter: "",
            resultsTitle: "Search Results",
            searchTime: undefined,
            lastTextEmbedding: undefined,
        })
    // Handle search state updates
    const updateSearchState = useCallback(
        (update: Partial<VectorSetSearchState>) => {
            setInternalSearchState((prev) => {
                const next = { ...prev, ...update }
                onSearchStateChange(next)

                return next
            })
        },
        [onSearchStateChange]
    )

    // Function to clear error
    const clearError = useCallback(() => {
        setError(null)
        if (onError) onError(null)
    }, [onError])

    // Helper function to set error
    const handleError = useCallback(
        (errorMessage: string) => {
            setError(errorMessage)
            if (onError) onError(errorMessage)
        },
        [onError]
    )

    // Function to perform a zero vector search
    const performZeroVectorSearch = useCallback(
        async (count: number) => {
            if (!vectorSetName) return

            try {
                setIsSearching(true)
                // Clear any previous errors when starting a new search
                clearError()

                const dimResponse = await vdim({ keyName: vectorSetName! })
                if (!dimResponse.success || dimResponse.result === undefined) {
                    handleError(dimResponse.error || "Failed to get vector dimensions")
                    return
                }
                const zeroVector = Array(dimResponse.result).fill(0)

                // Perform search using the server-side timing
                const vsimResponse = await vsim({
                    keyName: vectorSetName!,
                    searchVector: zeroVector,
                    count,
                    withEmbeddings: fetchEmbeddings,
                    filter: internalSearchState.searchFilter,
                    expansionFactor: internalSearchState.expansionFactor
                })

                if (!vsimResponse || !vsimResponse.success) {
                    handleError(vsimResponse?.error || "Zero vector search failed")
                    return
                }

                // Use the execution time from the server response
                if (vsimResponse.executionTimeMs) {
                    const durationInSeconds = (
                        vsimResponse.executionTimeMs / 1000
                    ).toFixed(4)
                    updateSearchState({ searchTime: durationInSeconds })
                }
                onStatusChange("")
                // Process results
                onSearchResults(convertToVectorTuple(vsimResponse.result || []))

                console.log(
                    "VSIM RETURNED",
                    convertToVectorTuple(vsimResponse.result || [])
                )

                if (vsimResponse.executedCommand) {
                    updateSearchState({ executedCommand: vsimResponse.executedCommand })
                }
            } catch (error) {
                console.error("Zero vector search error:", error)
                // Format the error as a string before passing to error handler
                const errorMessage =
                    error instanceof Error ? error.message : String(error)
                handleError(errorMessage)
                onSearchResults([])
            } finally {
                setIsSearching(false)
            }
        },
        [
            vectorSetName,
            onSearchResults,
            onStatusChange,
            fetchEmbeddings,
            internalSearchState.searchFilter,
            internalSearchState.expansionFactor,
            clearError,
            handleError,
            updateSearchState,
        ]
    )

    // Reset when vectorSetName changes
    useEffect(() => {
        // Skip if this vectorSetName is already being processed
        if (
            vectorSetName &&
            currentSearchVectorSetRef.current === vectorSetName
        ) {
            return
        }

        // Set current vector set being processed
        currentSearchVectorSetRef.current = vectorSetName

        // Clear any pending searches
        if (searchTimeoutRef.current) {
            clearTimeout(searchTimeoutRef.current)
        }

        // Clear any previous errors
        clearError()

        // Save the current filter before resetting
        const currentFilter = internalSearchState.searchFilter

        // Reset internal state but preserve the filter
        initialSearchDone.current = false
        lastSearchRef.current = {
            query: "",
            type: "Vector",
            count: "10",
            filter: currentFilter, // Preserve the filter
        }

        setInternalSearchState({
            searchType: "Vector",
            searchQuery: "",
            searchCount: "10",
            searchFilter: currentFilter, // Preserve the filter
            resultsTitle: "Search Results",
            searchTime: undefined,
            lastTextEmbedding: undefined,
        })

        onSearchStateChange({
            searchType: "Vector",
            searchQuery: "",
            searchCount: "10",
            searchFilter: currentFilter, // Preserve the filter
            resultsTitle: "Search Results",
            searchTime: undefined,
            lastTextEmbedding: undefined,
        })

        // Clear results and status
        onSearchResults([])
        onStatusChange("")

        // Only perform zero vector search if we have a valid vector set
        if (vectorSetName) {
            setIsSearching(true)

            performZeroVectorSearch(10)
                .catch((error) => {
                    console.error("Zero vector search error:", error)
                    const errorMessage =
                        error instanceof Error ? error.message : String(error)
                    handleError(errorMessage)
                })
                .finally(() => {
                    setIsSearching(false)
                    // Clear the current search vector set when done
                    currentSearchVectorSetRef.current = null
                })
        } else {
            // Clear the current search vector set if no vector set name
            currentSearchVectorSetRef.current = null
        }
    }, [
        vectorSetName,
        onSearchResults,
        onStatusChange,
        onSearchStateChange,
        performZeroVectorSearch,
        clearError,
        handleError,
    ])

    // Debounced search effect
    useEffect(() => {
        if (!vectorSetName || !metadata) {
            return
        }

        if (searchTimeoutRef.current) {
            clearTimeout(searchTimeoutRef.current)
        }

        // Use a longer timeout for filter changes to give users time to type
        const timeoutDuration =
            lastSearchRef.current.filter !== internalSearchState.searchFilter
                ? 800
                : 300

        searchTimeoutRef.current = setTimeout(() => {
            performSearch()
        }, timeoutDuration)

        return () => {
            if (searchTimeoutRef.current) {
                clearTimeout(searchTimeoutRef.current)
            }
        }
    }, [
        vectorSetName,
        metadata,
        internalSearchState.searchQuery,
        internalSearchState.searchType,
        internalSearchState.searchCount,
        internalSearchState.searchFilter,
    ])

    // Helper function to parse count from string
    const parseCount = useCallback((countStr: string): number => {
        return parseInt(countStr, 10) || 10
    }, [])

    // Helper function to handle search errors
    const handleSearchError = useCallback(
        (error: unknown) => {
            console.error("Search error:", error)

            // Extract the error message, ensuring we get the actual Redis error
            let errorMessage = "Search failed"
            if (error instanceof ApiError) {
                // Try to get the detailed error message
                errorMessage = error.message

                // Log the full error data to help debug
                console.error("Full API error data:", error.data)
            } else if (error instanceof Error) {
                errorMessage = error.message
            } else {
                errorMessage = String(error)
            }

            // Set the error state instead of using onStatusChange
            handleError(errorMessage)
            onSearchResults([])
        },
        [handleError, onSearchResults]
    )

    // Function to get vector from text using embedding API
    const getVectorFromText = useCallback(
        async (text: string): Promise<number[]> => {
            if (
                !metadata?.embedding ||
                metadata.embedding.provider === "none"
            ) {
                throw new Error(
                    "Please enter valid vector data (comma-separated numbers) or configure an embedding engine"
                )
            }

            const embedding = await embeddings.getEmbedding(
                metadata.embedding,
                text
            )

            if (!embedding.success || !embedding.result) {
                console.error("Error getting embedding", embedding)
                return []
            } else {
                return embedding.result
            }
        },
        [metadata]
    )

    // Handle Vector type search
    const handleVectorSearch = useCallback(
        async (count: number) => {
            if (!vectorSetName) return
            console.log("handleVectorSearch")
            // Clear any previous errors when starting a new search
            clearError()

            let searchVector: number[]

            // Try to parse as raw vector first
            const vectorData = internalSearchState.searchQuery
                .split(",")
                .map((n) => parseFloat(n.trim()))

            let searchString = ""
            if (!vectorData.some(isNaN)) {
                // Valid vector data
                searchVector = vectorData
                // Set status message to show the first 3 numbers of the vector
                const firstThreeNumbers = searchVector.slice(0, 3).join(", ")
                searchString = `Results for Vector [${firstThreeNumbers}${searchVector.length > 3 ? "..." : ""
                    }]`

                // Clear any previous text embedding since this is a raw vector search
                updateSearchState({ lastTextEmbedding: undefined })
            } else {
                // Not a valid vector, try to convert text to vector
                updateSearchState({ resultsTitle: "Getting embedding..." })
                searchVector = await getVectorFromText(
                    internalSearchState.searchQuery
                )
                searchString = `Results for "${internalSearchState.searchQuery}"`

                // Store the text embedding
                updateSearchState({ lastTextEmbedding: searchVector })
            }

            // Perform vector-based search and measure time
            const vsimResponse = await vsim({
                keyName: vectorSetName!,
                searchVector,
                count,
                withEmbeddings: fetchEmbeddings,
                filter: internalSearchState.searchFilter,
                expansionFactor: internalSearchState.expansionFactor
            })

            // Use the execution time from the server response
            if (vsimResponse.executionTimeMs) {
                const durationInSeconds = (
                    vsimResponse.executionTimeMs / 1000
                ).toFixed(4)
                updateSearchState({ searchTime: durationInSeconds })
            }

            // Update results title
            updateSearchState({ resultsTitle: searchString })

            // Process results
            onSearchResults(convertToVectorTuple(vsimResponse.result || []))

            onStatusChange(searchString)

            if (vsimResponse.executedCommand) {
                updateSearchState({ executedCommand: vsimResponse.executedCommand })
            }
        },
        [
            vectorSetName,
            internalSearchState.searchQuery,
            getVectorFromText,
            onSearchResults,
            onStatusChange,
            fetchEmbeddings,
            updateSearchState,
            internalSearchState.searchFilter,
            internalSearchState.expansionFactor,
            clearError,
        ]
    )

    // Handle Element type search
    const handleElementSearch = useCallback(
        async (count: number) => {
            if (!vectorSetName) return

            // Clear any previous errors when starting a new search
            clearError()

            onStatusChange(`Element: "${internalSearchState.searchQuery}"`)

            const vsimResponse = await vsim({
                keyName: vectorSetName!,
                searchElement: internalSearchState.searchQuery,
                count,
                withEmbeddings: fetchEmbeddings,
                filter: internalSearchState.searchFilter,
                expansionFactor: internalSearchState.expansionFactor
            })

            // Use the execution time from the server response
            if (vsimResponse.executionTimeMs) {
                const durationInSeconds = (
                    vsimResponse.executionTimeMs / 1000
                ).toFixed(4)
                updateSearchState({ searchTime: durationInSeconds })
            }

            // Update results title
            updateSearchState({
                resultsTitle: `Results for "${internalSearchState.searchQuery}"`,
            })

            // Process results
            onSearchResults(convertToVectorTuple(vsimResponse.result || []))

            if (vsimResponse.executedCommand) {
                updateSearchState({ executedCommand: vsimResponse.executedCommand })
            }
        },
        [
            vectorSetName,
            internalSearchState.searchQuery,
            onSearchStateChange,
            onSearchResults,
            onStatusChange,
            fetchEmbeddings,
            internalSearchState.searchFilter,
            internalSearchState.expansionFactor,
            clearError,
        ]
    )

    // Handle Image search type - using the vector embedding generated from the image
    const handleImageSearch = useCallback(
        async (count: number) => {
            if (!vectorSetName) return

            // Clear any previous errors when starting a new search
            clearError()

            try {
                // The searchQuery for images should already contain a vector representation
                // from the ImageUploader's onEmbeddingGenerated callback
                const vectorData = internalSearchState.searchQuery
                    .split(",")
                    .map((n) => parseFloat(n.trim()))

                // Check if we have valid vector data
                if (vectorData.some(isNaN)) {
                    //handleError("Invalid image embedding data")
                    return
                }

                // Check if the vector dimensions match the expected dimensions
<<<<<<< HEAD
                const expectedDim = await vdim({ keyName: vectorSetName! }) || 0

=======
                const expectedDimResponse = await vdim({ keyName: vectorSetName! })
                if (!expectedDimResponse.success || expectedDimResponse.result === undefined) {
                    handleError(expectedDimResponse.error || "Failed to get vector dimensions")
                    return
                }
                const expectedDim = expectedDimResponse.result
                
>>>>>>> 8cf565ee
                // Log dimensions for debugging
                console.log(`Image embedding dimensions: ${vectorData.length}, Required: ${expectedDim}`)

                if (vectorData.length !== expectedDim) {
                    // Log detailed error
                    console.error(`Vector dimension mismatch: image embedding has ${vectorData.length} dimensions but vector set ${vectorSetName} requires ${expectedDim} dimensions`)
                    handleError(`Vector dimension mismatch: got ${vectorData.length}, need ${expectedDim}`)
                    return
                }

                // Set status message to show searching
                onStatusChange("Searching with image embedding...")
                updateSearchState({ resultsTitle: "Searching with image..." })

                // Perform vector-based search using the image embedding
                const vsimResponse = await vsim({
                    keyName: vectorSetName!,
                    searchVector: vectorData,
                    count,
                    withEmbeddings: fetchEmbeddings,
                    filter: internalSearchState.searchFilter,
                    expansionFactor: internalSearchState.expansionFactor
                })

                // Use the execution time from the server response
                if (vsimResponse.executionTimeMs) {
                    const durationInSeconds = (
                        vsimResponse.executionTimeMs / 1000
                    ).toFixed(4)
                    updateSearchState({ searchTime: durationInSeconds })
                }

                // Update results title
                updateSearchState({
                    resultsTitle: "Results for uploaded image"
                })

                // Process results
                onSearchResults(convertToVectorTuple(vsimResponse.result || []))
                onStatusChange("Image search complete")

                if (vsimResponse.executedCommand) {
                    updateSearchState({ executedCommand: vsimResponse.executedCommand })
                }
            } catch (error) {
                console.error("Image search error:", error)
                handleError(error instanceof Error ? error.message : String(error))
                onSearchResults([])
            }
        },
        [
            vectorSetName,
            internalSearchState.searchQuery,
            onSearchResults,
            onStatusChange,
            fetchEmbeddings,
            internalSearchState.searchFilter,
            internalSearchState.expansionFactor,
            clearError,
            handleError,
            updateSearchState,
        ]
    )

    // Main search function
    const performSearch = useCallback(async () => {
        console.log("Perform Search")
        // Skip if no vector set or if nothing has changed since last search
        if (
            !vectorSetName ||
            (lastSearchRef.current.query === internalSearchState.searchQuery &&
                lastSearchRef.current.type === internalSearchState.searchType &&
                lastSearchRef.current.count ===
                internalSearchState.searchCount &&
                lastSearchRef.current.filter ===
                internalSearchState.searchFilter)
        ) {
            return
        }

        // Update last search state without modifying the filter
        lastSearchRef.current = {
            query: internalSearchState.searchQuery,
            type: internalSearchState.searchType,
            count: internalSearchState.searchCount,
            filter: internalSearchState.searchFilter,
        }

        setIsSearching(true)
        // Clear any previous errors when starting a new search
        clearError()

        const count = parseCount(internalSearchState.searchCount)

        try {
            // If we have no query but have a filter, use zero vector search
            if (
                internalSearchState.searchType === "Vector" &&
                !internalSearchState.searchQuery.trim()
            ) {
                await performZeroVectorSearch(count)
            } else if (internalSearchState.searchType === "Vector") {
                await handleVectorSearch(count)
            } else if (internalSearchState.searchType === "Image") {
                await handleImageSearch(count)
            } else {
                await handleElementSearch(count)
            }
        } catch (error) {
            handleSearchError(error)
        } finally {
            setIsSearching(false)
        }
    }, [
        vectorSetName,
        internalSearchState,
        parseCount,
        handleSearchError,
        handleVectorSearch,
        handleElementSearch,
        handleImageSearch,
        performZeroVectorSearch,
        clearError,
    ])

    return {
        searchType: internalSearchState.searchType,
        setSearchType: (type) => updateSearchState({ searchType: type }),
        searchQuery: internalSearchState.searchQuery,
        setSearchQuery: (query) => updateSearchState({ searchQuery: query }),
        searchFilter: internalSearchState.searchFilter,
        setSearchFilter: (filter) => {
            // Update the internal state with the new filter
            updateSearchState({ searchFilter: filter })

            // Also update the lastSearchRef to prevent immediate re-search
            lastSearchRef.current = {
                ...lastSearchRef.current,
                filter: filter,
            }
        },
        searchCount: internalSearchState.searchCount,
        setSearchCount: (count) => updateSearchState({ searchCount: count }),
        isSearching,
        resultsTitle: internalSearchState.resultsTitle,
        setResultsTitle: (title) => updateSearchState({ resultsTitle: title }),
        searchTime: internalSearchState.searchTime,
        error, // Expose error state
        clearError, // Expose function to clear errors
        expansionFactor: internalSearchState.expansionFactor,
        setExpansionFactor: (value) =>
            updateSearchState({ expansionFactor: value }),
        lastTextEmbedding: internalSearchState.lastTextEmbedding, // Expose the last text embedding
        executedCommand: internalSearchState.executedCommand,
    }
}<|MERGE_RESOLUTION|>--- conflicted
+++ resolved
@@ -524,18 +524,13 @@
                 }
 
                 // Check if the vector dimensions match the expected dimensions
-<<<<<<< HEAD
-                const expectedDim = await vdim({ keyName: vectorSetName! }) || 0
-
-=======
                 const expectedDimResponse = await vdim({ keyName: vectorSetName! })
                 if (!expectedDimResponse.success || expectedDimResponse.result === undefined) {
                     handleError(expectedDimResponse.error || "Failed to get vector dimensions")
                     return
                 }
                 const expectedDim = expectedDimResponse.result
-                
->>>>>>> 8cf565ee
+
                 // Log dimensions for debugging
                 console.log(`Image embedding dimensions: ${vectorData.length}, Required: ${expectedDim}`)
 

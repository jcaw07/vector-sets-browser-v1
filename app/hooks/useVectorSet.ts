import { ApiError } from "@/app/api/client"
import { vectorSets } from "@/app/api/vector-sets"
import { embeddings } from "@/app/embeddings/client"
import { getExpectedDimensions } from "@/app/embeddings/types/embeddingModels"
import {
    VectorTuple,
    vadd,
    vcard,
    vemb,
    vgetattr,
    vinfo,
    vrem
} from "@/app/redis-server/api"
import { VectorSetMetadata } from "@/app/types/vectorSetMetaData"

import { validateVector } from "@/app/embeddings/utils/validation"
import eventBus, { AppEvents } from "@/app/utils/eventEmitter"
import { useEffect, useRef, useState, useCallback } from "react"

interface UseVectorSetReturn {
    vectorSetName: string | null
    setVectorSetName: (name: string | null) => void
    dim: number | null
    recordCount: number | null
    metadata: VectorSetMetadata | null
    setMetadata: (metadata: VectorSetMetadata | null) => void
    statusMessage: string
    results: VectorTuple[]
    setResults: (results: VectorTuple[]) => void
    loadVectorSet: () => Promise<void>
    handleAddVector: (
        element: string,
        elementData: string | number[],
        useCAS?: boolean
    ) => Promise<void>
    handleDeleteVector: (element: string) => Promise<void>
    handleDeleteVector_multi: (elements: string[]) => Promise<void>
    handleShowVector: (element: string) => Promise<number[] | null>
    updateMetadata: (newMetadata: VectorSetMetadata) => Promise<void>
}

// Cache for vector set data to prevent unnecessary reloading
interface VectorSetCache {
    dim: number | null
    recordCount: number | null
    metadata: VectorSetMetadata | null
    loaded: boolean
}

export function useVectorSet(): UseVectorSetReturn {
    const [vectorSetName, setVectorSetName] = useState<string | null>(null)
    const [dim, setDim] = useState<number | null>(null)
    const [recordCount, setRecordCount] = useState<number | null>(null)
    const [metadata, setMetadata] = useState<VectorSetMetadata | null>(null)
    const [statusMessage, setStatusMessage] = useState("")
    const [results, setResults] = useState<VectorTuple[]>([])

    // Cache for vector set data
    const vectorSetCacheRef = useRef<Record<string, VectorSetCache>>({})

    // Load metadata when vector set changes
    const loadMetadata = useCallback(async () => {
        if (!vectorSetName) return null

        // Check if metadata is already cached
        const cache = vectorSetCacheRef.current[vectorSetName]
        if (cache?.metadata) {
            setMetadata(cache.metadata)
            return cache.metadata
        }

        try {
            const metadataResult = await vectorSets.getMetadata(vectorSetName)
            setMetadata(metadataResult)

            // Cache the metadata
            vectorSetCacheRef.current[vectorSetName] = {
                ...vectorSetCacheRef.current[vectorSetName],
                metadata: metadataResult,
            }

            return metadataResult
        } catch (error) {
            console.error("[useVectorSet] Error loading metadata:", error)
            setMetadata(null)
            return null
        }
    }, [vectorSetName, setMetadata, vectorSetCacheRef])

    // Load vector set data when name changes
<<<<<<< HEAD
    const loadVectorSet = useCallback(async () => {
        console.log("[loadVectorSet] Loading vector set", vectorSetName)
=======
    const loadVectorSet = async () => {

>>>>>>> af12eda4
        if (!vectorSetName) return

        try {
            // Clear any previous results
            setResults([])

            // Set status message
            setStatusMessage(`Loading vector set "${vectorSetName}"...`)

            // Load information from the vector set
            // use vinfo to get the dimensions and record count
            const infoResponse = await vinfo({ keyName: vectorSetName })
            if (!infoResponse.success || !infoResponse.result) {
                throw new Error(infoResponse.error || "Failed to get vector set info")
            }
            const dim = Number(infoResponse.result["vector-dim"])
            const recordCount = Number(infoResponse.result["size"])

            setDim(dim)
            setRecordCount(recordCount)

            // Always load fresh metadata when loadVectorSet is called
            const metadataValue = await loadMetadata()

            // Update the cache with fresh data
            vectorSetCacheRef.current[vectorSetName] = {
                dim,
                recordCount,
                metadata: metadataValue,
                loaded: true,
            }

            setStatusMessage("")
        } catch (error) {
            console.error("[useVectorSet] Error loading vector set:", error)
            setStatusMessage(
                error instanceof ApiError
                    ? error.message
                    : "Error loading vector set"
            )
        }
    }, [vectorSetName, setResults, setDim, setRecordCount, setStatusMessage, loadMetadata, vectorSetCacheRef])

    // Load vector set data when name changes
    useEffect(() => {
        if (vectorSetName) {
            loadVectorSet()
        } else {
            setDim(null)
            setRecordCount(null)
            setMetadata(null)
            setStatusMessage("")
            setResults([])
        }
    }, [vectorSetName, loadVectorSet, setDim, setRecordCount, setMetadata, setStatusMessage, setResults])

    // Handle adding a new vector
    const handleAddVector = async (
        element: string,
        elementData: string | number[],
        useCAS?: boolean
    ) => {
        if (!vectorSetName) {
            setStatusMessage("Please select a vector set first")
            throw new Error("No vector set selected")
        }

        try {
            setStatusMessage(`Creating vector for "${element}"...`)
            let newVector: number[]

            // If the data is already a vector, validate it
            if (Array.isArray(elementData)) {
                if (dim && elementData.length !== dim) {
                    throw new Error(
                        `Vector dimensions mismatch: expected ${dim}, got ${elementData.length}`
                    )
                }

                newVector = elementData
            } else {
                // Assume elementData is text that needs to be embedded
                if (!metadata?.embedding) {
                    throw new Error(
                        "Embedding configuration is required for text input"
                    )
                }

                setStatusMessage(`Generating embedding for "${element}"...`)
                const embeddingResult = await embeddings.getEmbedding(
                    metadata.embedding,
                    elementData
                )

                if (!embeddingResult.success || !embeddingResult.result) {
                    throw new Error("Failed to generate embedding")
                }

                newVector = embeddingResult.result
            }

            // Validate the vector (no normalization)
            const validationResult = validateVector(
                newVector,
                metadata?.embedding ? getExpectedDimensions(metadata?.embedding) : undefined,
            )

            // If the vector is not valid, throw an error
            if (!validationResult.isValid) {
                throw new Error(`Invalid vector: ${validationResult.error || "contains NaN or Infinity values"}`)
            }

            // Create an empty attributes object
            const attrs = {}

            // Use original vector
            const result = await vadd({
                keyName: vectorSetName,
                element,
                vector: newVector as number[],
                attributes: JSON.stringify(attrs),
                useCAS: useCAS || metadata?.redisConfig?.defaultCAS,
                reduceDimensions: metadata?.redisConfig?.reduceDimensions,
                ef: metadata?.redisConfig?.buildExplorationFactor,
            })

            if (!result.success) {
                throw new Error(result.error || "Failed to add vector")
            }

            // Get the attributes for the element
            const attributes = await vgetattr({
                keyName: vectorSetName,
                element,
                returnCommandOnly: false
            })

            if (!attributes.success) {
                throw new Error(attributes.error || "Failed to get attributes")
            }

            // Get the new record count
            const newRecordCountResponse = await vcard({
                keyName: vectorSetName,
            })

            if (!newRecordCountResponse.success || newRecordCountResponse.result === undefined) {
                throw new Error(newRecordCountResponse.error || "Failed to get updated record count")
            }

            setRecordCount(newRecordCountResponse.result)

            // Update the cache
            if (vectorSetCacheRef.current[vectorSetName]) {
                vectorSetCacheRef.current[vectorSetName].recordCount = newRecordCountResponse.result
            }

            // Emit the vector added event
            eventBus.emit(AppEvents.VECTOR_ADDED, {
                vectorSetName,
                element,
                newCount: newRecordCountResponse.result
            })

            setStatusMessage("Vector created successfully")

            // Add to results with attributes
            setResults((prevResults) => [
                ...prevResults,
                [element, 1.0, newVector, attributes.result || ""] as VectorTuple
            ])
        } catch (error) {
            console.error("Error creating vector:", error)
            setStatusMessage(
                error instanceof ApiError
                    ? error.message
                    : "Error creating vector"
            )
            // Re-throw the error so it can be caught by the caller
            throw error
        }
    }

    // Handle deleting a vector
    const handleDeleteVector = async (element: string) => {
        if (!vectorSetName) {
            setStatusMessage("Please select a vector set first")
            return
        }

        try {
            setStatusMessage(`Deleting element "${element}"...`)

            // Delete the vector
            await vrem({
                keyName: vectorSetName,
                element,
            })

            // Get the new record count
            const newRecordCountResponse = await vcard({
                keyName: vectorSetName,
            })

            if (!newRecordCountResponse.success || newRecordCountResponse.result === undefined) {
                throw new Error(newRecordCountResponse.error || "Failed to get updated record count")
            }

            setRecordCount(newRecordCountResponse.result)

            // Update the cache
            if (vectorSetCacheRef.current[vectorSetName]) {
                vectorSetCacheRef.current[vectorSetName].recordCount = newRecordCountResponse.result
            }

            // Emit event to notify other components
            eventBus.emit(AppEvents.VECTOR_DELETED, {
                vectorSetName,
                element,
                newCount: newRecordCountResponse.result
            })

            setStatusMessage("Vector deleted successfully")

            // Remove the vector from the results list
            setResults((prevResults) =>
                prevResults.filter(([id]) => id !== element)
            )
        } catch (error) {
            console.error("Error deleting vector:", error)
            setStatusMessage(
                error instanceof ApiError
                    ? error.message
                    : "Error deleting vector"
            )
        }
    }

    const handleDeleteVector_multi = async (elements: string[]) => {
        if (!vectorSetName) {
            setStatusMessage("Please select a vector set first")
            return
        }
        try {
            setStatusMessage(`Deleting elements "${elements}"...`)
            // Delete the vectors

            await vrem({
                keyName: vectorSetName,
                elements,
            })

            // Get the new record count
            const newRecordCountResponse = await vcard({
                keyName: vectorSetName,
            })

            if (!newRecordCountResponse.success || newRecordCountResponse.result === undefined) {
                throw new Error(newRecordCountResponse.error || "Failed to get updated record count")
            }

            setRecordCount(newRecordCountResponse.result)

            // Update the cache
            if (vectorSetCacheRef.current[vectorSetName]) {
                vectorSetCacheRef.current[vectorSetName].recordCount = newRecordCountResponse.result
            }

            // Emit event to notify other components
            eventBus.emit(AppEvents.VECTOR_DELETED, {
                vectorSetName,
                elements,
                newCount: newRecordCountResponse.result
            })

            setStatusMessage("Vectors deleted successfully")

            // Remove the vectors from the results list
            setResults((prevResults) =>
                prevResults.filter(([id]) => !elements.includes(id))
            )
        } catch (error) {
            console.error("Error deleting vectors:", error)
            setStatusMessage(
                error instanceof ApiError
                    ? error.message
                    : "Error deleting vector"
            )
        }
    }

    // Handle showing a vector
    const handleShowVector = async (element: string) => {
        if (!vectorSetName) {
            setStatusMessage("Please select a vector set first")
            return null
        }

        try {
            setStatusMessage(`Fetching embedding for "${element}"...`)

            // First check if we have the vector in the current results
            const existingResult = results.find(
                (result) => result[0] === element
            )

            if (
                existingResult &&
                existingResult[2] !== null &&
                Array.isArray(existingResult[2]) &&
                existingResult[2].length > 0
            ) {
                // Use the existing vector and update results to ensure it's at the top
                setResults((prevResults) => {
                    const filteredResults = prevResults.filter(
                        (r) => r[0] !== element
                    )
                    return [...filteredResults, existingResult]
                })
                setStatusMessage("Vector retrieved from results")
                return existingResult[2]
            }

            const response = await vemb({
                keyName: vectorSetName,
                element,
            })

            if (!response.success || !response.result) {
                throw new Error(response.error || "Failed to get vector")
            }

            // Update results with the retrieved vector
            setResults((prevResults) => {
                const filteredResults = prevResults.filter(
                    (r) => r[0] !== element
                )
                return [...filteredResults, [element, 1.0, response.result, ""] as VectorTuple]
            })
            setStatusMessage("Vector retrieved successfully")
            return response.result
        } catch (error) {
            console.error("Error retrieving vector:", error)
            setStatusMessage(
                error instanceof ApiError
                    ? error.message
                    : "Error retrieving vector"
            )
            return null
        }
    }

    // Add a new method specifically for metadata updates
    const updateMetadata = async (newMetadata: VectorSetMetadata) => {
        if (!vectorSetName) return;

        try {
            // Save to server
            await vectorSets.setMetadata({
                name: vectorSetName,
                metadata: newMetadata,
            });

            // Update local state and cache
            setMetadata(newMetadata);
            vectorSetCacheRef.current[vectorSetName] = {
                ...vectorSetCacheRef.current[vectorSetName],
                metadata: newMetadata,
            };

            // Emit event for other components that might need to know
            eventBus.emit(AppEvents.METADATA_UPDATED, {
                vectorSetName,
                metadata: newMetadata
            });
        } catch (error) {
            console.error("[useVectorSet] Error updating metadata:", error);
            throw error;
        }
    };

    return {
        vectorSetName,
        setVectorSetName,
        dim,
        recordCount,
        metadata,
        setMetadata,
        statusMessage,
        results,
        setResults,
        loadVectorSet,
        handleAddVector,
        handleDeleteVector,
        handleDeleteVector_multi,
        handleShowVector,
        updateMetadata,
    }
}<|MERGE_RESOLUTION|>--- conflicted
+++ resolved
@@ -47,7 +47,7 @@
     loaded: boolean
 }
 
-export function useVectorSet(): UseVectorSetReturn {
+const useVectorSet = (): UseVectorSetReturn => {
     const [vectorSetName, setVectorSetName] = useState<string | null>(null)
     const [dim, setDim] = useState<number | null>(null)
     const [recordCount, setRecordCount] = useState<number | null>(null)
@@ -85,16 +85,10 @@
             setMetadata(null)
             return null
         }
-    }, [vectorSetName, setMetadata, vectorSetCacheRef])
+    }, [vectorSetName])
 
     // Load vector set data when name changes
-<<<<<<< HEAD
     const loadVectorSet = useCallback(async () => {
-        console.log("[loadVectorSet] Loading vector set", vectorSetName)
-=======
-    const loadVectorSet = async () => {
-
->>>>>>> af12eda4
         if (!vectorSetName) return
 
         try {
@@ -136,20 +130,19 @@
                     : "Error loading vector set"
             )
         }
-    }, [vectorSetName, setResults, setDim, setRecordCount, setStatusMessage, loadMetadata, vectorSetCacheRef])
-
-    // Load vector set data when name changes
+    }, [vectorSetName, loadMetadata])
+
     useEffect(() => {
         if (vectorSetName) {
-            loadVectorSet()
+            loadVectorSet();
         } else {
-            setDim(null)
-            setRecordCount(null)
-            setMetadata(null)
-            setStatusMessage("")
-            setResults([])
-        }
-    }, [vectorSetName, loadVectorSet, setDim, setRecordCount, setMetadata, setStatusMessage, setResults])
+            setDim(null);
+            setRecordCount(null);
+            setMetadata(null);
+            setStatusMessage("");
+            setResults([]);
+        }
+    }, [vectorSetName, loadVectorSet]);
 
     // Handle adding a new vector
     const handleAddVector = async (
@@ -493,4 +486,6 @@
         handleShowVector,
         updateMetadata,
     }
-}+}
+
+export { useVectorSet };
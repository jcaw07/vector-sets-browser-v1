import { ApiError } from "@/app/api/client"
import { vectorSets } from "@/app/api/vector-sets"
import { embeddings } from "@/app/embeddings/client"
import { getExpectedDimensions } from "@/app/embeddings/types/embeddingModels"
import {
    VectorTuple,
    vadd,
    vcard,
    vdim,
    vemb,
    vgetattr,
    vinfo,
    vrem
} from "@/app/redis-server/api"
import { VectorSetMetadata } from "@/app/types/vectorSetMetaData"

import { validateVector } from "@/app/embeddings/utils/validation"
import eventBus, { AppEvents } from "@/app/utils/eventEmitter"
import { useEffect, useRef, useState, useCallback } from "react"

interface UseVectorSetReturn {
    vectorSetName: string | null
    setVectorSetName: (name: string | null) => void
    dim: number | null
    recordCount: number | null
    metadata: VectorSetMetadata | null
    setMetadata: (metadata: VectorSetMetadata | null) => void
    statusMessage: string
    results: VectorTuple[]
    setResults: (results: VectorTuple[]) => void
    loadVectorSet: () => Promise<void>
    handleAddVector: (
        element: string,
        elementData: string | number[],
        useCAS?: boolean
    ) => Promise<void>
    handleDeleteVector: (element: string) => Promise<void>
    handleDeleteVector_multi: (elements: string[]) => Promise<void>
    handleShowVector: (element: string) => Promise<number[] | null>
    updateMetadata: (newMetadata: VectorSetMetadata) => Promise<void>
}

// Cache for vector set data to prevent unnecessary reloading
interface VectorSetCache {
    dim: number | null
    recordCount: number | null
    metadata: VectorSetMetadata | null
    loaded: boolean
}

export function useVectorSet(): UseVectorSetReturn {
    const [vectorSetName, setVectorSetName] = useState<string | null>(null)
    const [dim, setDim] = useState<number | null>(null)
    const [recordCount, setRecordCount] = useState<number | null>(null)
    const [metadata, setMetadata] = useState<VectorSetMetadata | null>(null)
    const [statusMessage, setStatusMessage] = useState("")
    const [results, setResults] = useState<VectorTuple[]>([])

    // Cache for vector set data
    const vectorSetCacheRef = useRef<Record<string, VectorSetCache>>({})

    // Load metadata when vector set changes
    const loadMetadata = useCallback(async () => {
        if (!vectorSetName) return null

        // Check if metadata is already cached
        const cache = vectorSetCacheRef.current[vectorSetName]
        if (cache?.metadata) {
            setMetadata(cache.metadata)
            return cache.metadata
        }

        try {
            const metadataResult = await vectorSets.getMetadata(vectorSetName)
            setMetadata(metadataResult)

            // Cache the metadata
            vectorSetCacheRef.current[vectorSetName] = {
                ...vectorSetCacheRef.current[vectorSetName],
                metadata: metadataResult,
            }

            return metadataResult
        } catch (error) {
            console.error("[useVectorSet] Error loading metadata:", error)
            setMetadata(null)
            return null
        }
    }, [vectorSetName, setMetadata, vectorSetCacheRef])

    // Load vector set data when name changes
    const loadVectorSet = useCallback(async () => {
        console.log("[loadVectorSet] Loading vector set", vectorSetName)
        if (!vectorSetName) return

        try {
            // Clear any previous results
            setResults([])

            // Set status message
            setStatusMessage(`Loading vector set "${vectorSetName}"...`)

            // Load information from the vector set
            // use vinfo to get the dimensions and record count
            const infoResponse = await vinfo({ keyName: vectorSetName })
            console.log("VINFO Response", infoResponse)
            if (!infoResponse.success || !infoResponse.result) {
                throw new Error(infoResponse.error || "Failed to get vector set info")
            }
            const dim = Number(infoResponse.result["vector-dim"])
            const recordCount = Number(infoResponse.result["size"]) 

            setDim(dim)
            setRecordCount(recordCount)

            // Always load fresh metadata when loadVectorSet is called
            const metadataValue = await loadMetadata()

            // Update the cache with fresh data
            vectorSetCacheRef.current[vectorSetName] = {
                dim,
                recordCount,
                metadata: metadataValue,
                loaded: true,
            }

            setStatusMessage("")
        } catch (error) {
            console.error("[useVectorSet] Error loading vector set:", error)
            setStatusMessage(
                error instanceof ApiError
                    ? error.message
                    : "Error loading vector set"
            )
        }
    }, [vectorSetName, setResults, setDim, setRecordCount, setStatusMessage, loadMetadata, vectorSetCacheRef])

    // Load vector set data when name changes
    useEffect(() => {
        if (vectorSetName) {
            loadVectorSet()
        } else {
            setDim(null)
            setRecordCount(null)
            setMetadata(null)
            setStatusMessage("")
            setResults([])
        }
    }, [vectorSetName, loadVectorSet, setDim, setRecordCount, setMetadata, setStatusMessage, setResults])

    // Handle adding a new vector
    const handleAddVector = async (
        element: string,
        elementData: string | number[],
        useCAS?: boolean
    ) => {
        if (!vectorSetName) {
            setStatusMessage("Please select a vector set first")
            throw new Error("No vector set selected")
        }

        try {
            setStatusMessage(`Creating vector for "${element}"...`)
            let newVector: number[]

            // If the data is already a vector, validate it
            if (Array.isArray(elementData)) {
                if (dim && elementData.length !== dim) {
                    throw new Error(
                        `Vector dimensions mismatch: expected ${dim}, got ${elementData.length}`
                    )
                }

                newVector = elementData
            } else {
                // Assume elementData is text that needs to be embedded
                if (!metadata?.embedding) {
                    throw new Error(
                        "Embedding configuration is required for text input"
                    )
                }

                setStatusMessage(`Generating embedding for "${element}"...`)
                const embeddingResult = await embeddings.getEmbedding(
                    metadata.embedding,
                    elementData
                )

                if (!embeddingResult.success || !embeddingResult.result) {
                    throw new Error("Failed to generate embedding")
                }

                newVector = embeddingResult.result
            }

            // Validate the vector (no normalization)
            const validationResult = validateVector(
                newVector,
                metadata?.embedding ? getExpectedDimensions(metadata?.embedding) : undefined,
            )

            // If the vector is not valid, throw an error
            if (!validationResult.isValid) {
                throw new Error(`Invalid vector: ${validationResult.error || "contains NaN or Infinity values"}`)
            }

            // Create an empty attributes object
            const attrs = {}

            // Use original vector
            const result = await vadd({
                keyName: vectorSetName,
                element,
                vector: newVector as number[],
                attributes: JSON.stringify(attrs),
                useCAS: useCAS || metadata?.redisConfig?.defaultCAS,
                reduceDimensions: metadata?.redisConfig?.reduceDimensions,
                ef: metadata?.redisConfig?.buildExplorationFactor,
            })

<<<<<<< HEAD
            if (!result?.success) {
                throw new Error(
                    `Element "${element}" already exists in vector set "${vectorSetName}"`
                )
=======
            if (!result.success) {
                throw new Error(result.error || "Failed to add vector")
>>>>>>> 8cf565ee
            }

            // Get the attributes for the element
            const attributes = await vgetattr({
                keyName: vectorSetName,
                element,
                returnCommandOnly: false
            })

            if (!attributes.success) {
                throw new Error(attributes.error || "Failed to get attributes")
            }

            // Get the new record count
            const newRecordCountResponse = await vcard({
                keyName: vectorSetName,
            })

            if (!newRecordCountResponse.success || newRecordCountResponse.result === undefined) {
                throw new Error(newRecordCountResponse.error || "Failed to get updated record count")
            }

            setRecordCount(newRecordCountResponse.result)

            // Update the cache
            if (vectorSetCacheRef.current[vectorSetName]) {
                vectorSetCacheRef.current[vectorSetName].recordCount = newRecordCountResponse.result
            }

<<<<<<< HEAD
            // Emit event to notify other components
            eventBus.emit(AppEvents.VECTOR_ADDED, {
                vectorSetName,
                element,
                newCount: newRecordCount
=======
            // Emit the vector added event
            eventBus.emit(AppEvents.VECTOR_ADDED, {
                vectorSetName,
                element,
                newCount: newRecordCountResponse.result
>>>>>>> 8cf565ee
            })

            setStatusMessage("Vector created successfully")

            // Add to results with attributes
            setResults((prevResults) => [
                ...prevResults,
                [element, 1.0, newVector, attributes.result || ""] as VectorTuple
            ])
        } catch (error) {
            console.error("Error creating vector:", error)
            setStatusMessage(
                error instanceof ApiError
                    ? error.message
                    : "Error creating vector"
            )
            // Re-throw the error so it can be caught by the caller
            throw error
        }
    }

    // Handle deleting a vector
    const handleDeleteVector = async (element: string) => {
        if (!vectorSetName) {
            setStatusMessage("Please select a vector set first")
            return
        }

        try {
            setStatusMessage(`Deleting element "${element}"...`)

            // Delete the vector
            await vrem({
                keyName: vectorSetName,
                element,
            })

            // Get the new record count
            const newRecordCountResponse = await vcard({
                keyName: vectorSetName,
            })

            if (!newRecordCountResponse.success || newRecordCountResponse.result === undefined) {
                throw new Error(newRecordCountResponse.error || "Failed to get updated record count")
            }

            setRecordCount(newRecordCountResponse.result)

            // Update the cache
            if (vectorSetCacheRef.current[vectorSetName]) {
                vectorSetCacheRef.current[vectorSetName].recordCount = newRecordCountResponse.result
            }

            // Emit event to notify other components
            eventBus.emit(AppEvents.VECTOR_DELETED, {
                vectorSetName,
                element,
<<<<<<< HEAD
                newCount: newRecordCount
=======
                newCount: newRecordCountResponse.result
>>>>>>> 8cf565ee
            })

            setStatusMessage("Vector deleted successfully")

            // Remove the vector from the results list
            setResults((prevResults) =>
                prevResults.filter(([id]) => id !== element)
            )
        } catch (error) {
            console.error("Error deleting vector:", error)
            setStatusMessage(
                error instanceof ApiError
                    ? error.message
                    : "Error deleting vector"
            )
        }
    }

    const handleDeleteVector_multi = async (elements: string[]) => {
        if (!vectorSetName) {
            setStatusMessage("Please select a vector set first")
            return
        }
<<<<<<< HEAD
        try {
            setStatusMessage(`Deleting elements "${elements}"...`)
            // Delete the vectors from Redis

            await vrem({
                keyName: vectorSetName,
                elements,
            })
            setStatusMessage("Vectors deleted successfully")

            // Remove the vector from the results list
            setResults((prevResults) =>
                prevResults.filter(([id]) => !elements.includes(id))
            )

            // Update the record count
            const newRecordCount = await vcard({
                keyName: vectorSetName,
            })
            setRecordCount(newRecordCount)

            // Update the cache
            if (vectorSetCacheRef.current[vectorSetName]) {
                vectorSetCacheRef.current[vectorSetName].recordCount =
                    newRecordCount
            }

            // Emit event to notify other components
            eventBus.emit(AppEvents.VECTOR_DELETED, {
                vectorSetName,
                elements,
                newCount: newRecordCount
            })
        } catch (error) {
=======
         try {
             setStatusMessage(`Deleting elements "${elements}"...`)
             // Delete the vectors
                 
             await vrem({
                 keyName: vectorSetName,
                 elements,
             })

             // Get the new record count
             const newRecordCountResponse = await vcard({
                 keyName: vectorSetName,
             })

             if (!newRecordCountResponse.success || newRecordCountResponse.result === undefined) {
                 throw new Error(newRecordCountResponse.error || "Failed to get updated record count")
             }

             setRecordCount(newRecordCountResponse.result)

             // Update the cache
             if (vectorSetCacheRef.current[vectorSetName]) {
                 vectorSetCacheRef.current[vectorSetName].recordCount = newRecordCountResponse.result
             }

             // Emit event to notify other components
             eventBus.emit(AppEvents.VECTOR_DELETED, {
                 vectorSetName,
                 elements,
                 newCount: newRecordCountResponse.result
             })

             setStatusMessage("Vectors deleted successfully")

             // Remove the vectors from the results list
             setResults((prevResults) =>
                 prevResults.filter(([id]) => !elements.includes(id))
             )
         } catch (error) {
>>>>>>> 8cf565ee
            console.error("Error deleting vectors:", error)
            setStatusMessage(
                error instanceof ApiError
                    ? error.message
                    : "Error deleting vector"
            )
        }
    }

    // Handle showing a vector
    const handleShowVector = async (element: string) => {
        if (!vectorSetName) {
            setStatusMessage("Please select a vector set first")
            return null
        }

        try {
            setStatusMessage(`Fetching embedding for "${element}"...`)

            // First check if we have the vector in the current results
            const existingResult = results.find(
                (result) => result[0] === element
            )

            if (
                existingResult &&
                existingResult[2] !== null &&
                Array.isArray(existingResult[2]) &&
                existingResult[2].length > 0
            ) {
                // Use the existing vector and update results to ensure it's at the top
                setResults((prevResults) => {
                    const filteredResults = prevResults.filter(
                        (r) => r[0] !== element
                    )
                    return [...filteredResults, existingResult]
                })
                setStatusMessage("Vector retrieved from results")
                return existingResult[2]
            }

            const response = await vemb({
                keyName: vectorSetName,
                element,
            })

<<<<<<< HEAD
            // Extract vector from response
            let vector = null
            if (
                response &&
                typeof response === "object" &&
                "success" in response
            ) {
                // Handle response in {success: true, result: [...]} format
                vector =
                    response.success &&
                        "result" in response &&
                        Array.isArray(response.result)
                        ? response.result
                        : null
            } else if (Array.isArray(response)) {
                // Handle direct array response
                vector = response
            }
            console.log("[handleShowVector] Extracted vector:", vector)

            // Verify that we got a valid vector
            if (!Array.isArray(vector) || vector.length === 0) {
                console.error(
                    "[handleShowVector] Invalid vector received:",
                    vector
                )
                throw new Error("Retrieved vector is empty or invalid")
=======
            if (!response.success || !response.result) {
                throw new Error(response.error || "Failed to get vector")
>>>>>>> 8cf565ee
            }

            // Update results with the retrieved vector
            setResults((prevResults) => {
                const filteredResults = prevResults.filter(
                    (r) => r[0] !== element
                )
                return [...filteredResults, [element, 1.0, response.result, ""] as VectorTuple]
            })
            setStatusMessage("Vector retrieved successfully")
            return response.result
        } catch (error) {
            console.error("Error retrieving vector:", error)
            setStatusMessage(
                error instanceof ApiError
                    ? error.message
                    : "Error retrieving vector"
            )
            return null
        }
    }

    // Add a new method specifically for metadata updates
    const updateMetadata = async (newMetadata: VectorSetMetadata) => {
        if (!vectorSetName) return;

        try {
            // Save to server
            await vectorSets.setMetadata({
                name: vectorSetName,
                metadata: newMetadata,
            });

            // Update local state and cache
            setMetadata(newMetadata);
            vectorSetCacheRef.current[vectorSetName] = {
                ...vectorSetCacheRef.current[vectorSetName],
                metadata: newMetadata,
            };

            // Emit event for other components that might need to know
            eventBus.emit(AppEvents.METADATA_UPDATED, {
                vectorSetName,
                metadata: newMetadata
            });
        } catch (error) {
            console.error("[useVectorSet] Error updating metadata:", error);
            throw error;
        }
    };

    return {
        vectorSetName,
        setVectorSetName,
        dim,
        recordCount,
        metadata,
        setMetadata,
        statusMessage,
        results,
        setResults,
        loadVectorSet,
        handleAddVector,
        handleDeleteVector,
        handleDeleteVector_multi,
        handleShowVector,
        updateMetadata,
    }
}<|MERGE_RESOLUTION|>--- conflicted
+++ resolved
@@ -108,7 +108,7 @@
                 throw new Error(infoResponse.error || "Failed to get vector set info")
             }
             const dim = Number(infoResponse.result["vector-dim"])
-            const recordCount = Number(infoResponse.result["size"]) 
+            const recordCount = Number(infoResponse.result["size"])
 
             setDim(dim)
             setRecordCount(recordCount)
@@ -218,15 +218,8 @@
                 ef: metadata?.redisConfig?.buildExplorationFactor,
             })
 
-<<<<<<< HEAD
-            if (!result?.success) {
-                throw new Error(
-                    `Element "${element}" already exists in vector set "${vectorSetName}"`
-                )
-=======
             if (!result.success) {
                 throw new Error(result.error || "Failed to add vector")
->>>>>>> 8cf565ee
             }
 
             // Get the attributes for the element
@@ -256,19 +249,11 @@
                 vectorSetCacheRef.current[vectorSetName].recordCount = newRecordCountResponse.result
             }
 
-<<<<<<< HEAD
-            // Emit event to notify other components
-            eventBus.emit(AppEvents.VECTOR_ADDED, {
-                vectorSetName,
-                element,
-                newCount: newRecordCount
-=======
             // Emit the vector added event
             eventBus.emit(AppEvents.VECTOR_ADDED, {
                 vectorSetName,
                 element,
                 newCount: newRecordCountResponse.result
->>>>>>> 8cf565ee
             })
 
             setStatusMessage("Vector created successfully")
@@ -326,11 +311,7 @@
             eventBus.emit(AppEvents.VECTOR_DELETED, {
                 vectorSetName,
                 element,
-<<<<<<< HEAD
-                newCount: newRecordCount
-=======
                 newCount: newRecordCountResponse.result
->>>>>>> 8cf565ee
             })
 
             setStatusMessage("Vector deleted successfully")
@@ -354,82 +335,45 @@
             setStatusMessage("Please select a vector set first")
             return
         }
-<<<<<<< HEAD
         try {
             setStatusMessage(`Deleting elements "${elements}"...`)
-            // Delete the vectors from Redis
+            // Delete the vectors
 
             await vrem({
                 keyName: vectorSetName,
                 elements,
             })
-            setStatusMessage("Vectors deleted successfully")
-
-            // Remove the vector from the results list
-            setResults((prevResults) =>
-                prevResults.filter(([id]) => !elements.includes(id))
-            )
-
-            // Update the record count
-            const newRecordCount = await vcard({
-                keyName: vectorSetName,
-            })
-            setRecordCount(newRecordCount)
+
+            // Get the new record count
+            const newRecordCountResponse = await vcard({
+                keyName: vectorSetName,
+            })
+
+            if (!newRecordCountResponse.success || newRecordCountResponse.result === undefined) {
+                throw new Error(newRecordCountResponse.error || "Failed to get updated record count")
+            }
+
+            setRecordCount(newRecordCountResponse.result)
 
             // Update the cache
             if (vectorSetCacheRef.current[vectorSetName]) {
-                vectorSetCacheRef.current[vectorSetName].recordCount =
-                    newRecordCount
+                vectorSetCacheRef.current[vectorSetName].recordCount = newRecordCountResponse.result
             }
 
             // Emit event to notify other components
             eventBus.emit(AppEvents.VECTOR_DELETED, {
                 vectorSetName,
                 elements,
-                newCount: newRecordCount
-            })
-        } catch (error) {
-=======
-         try {
-             setStatusMessage(`Deleting elements "${elements}"...`)
-             // Delete the vectors
-                 
-             await vrem({
-                 keyName: vectorSetName,
-                 elements,
-             })
-
-             // Get the new record count
-             const newRecordCountResponse = await vcard({
-                 keyName: vectorSetName,
-             })
-
-             if (!newRecordCountResponse.success || newRecordCountResponse.result === undefined) {
-                 throw new Error(newRecordCountResponse.error || "Failed to get updated record count")
-             }
-
-             setRecordCount(newRecordCountResponse.result)
-
-             // Update the cache
-             if (vectorSetCacheRef.current[vectorSetName]) {
-                 vectorSetCacheRef.current[vectorSetName].recordCount = newRecordCountResponse.result
-             }
-
-             // Emit event to notify other components
-             eventBus.emit(AppEvents.VECTOR_DELETED, {
-                 vectorSetName,
-                 elements,
-                 newCount: newRecordCountResponse.result
-             })
-
-             setStatusMessage("Vectors deleted successfully")
-
-             // Remove the vectors from the results list
-             setResults((prevResults) =>
-                 prevResults.filter(([id]) => !elements.includes(id))
-             )
-         } catch (error) {
->>>>>>> 8cf565ee
+                newCount: newRecordCountResponse.result
+            })
+
+            setStatusMessage("Vectors deleted successfully")
+
+            // Remove the vectors from the results list
+            setResults((prevResults) =>
+                prevResults.filter(([id]) => !elements.includes(id))
+            )
+        } catch (error) {
             console.error("Error deleting vectors:", error)
             setStatusMessage(
                 error instanceof ApiError
@@ -476,38 +420,8 @@
                 element,
             })
 
-<<<<<<< HEAD
-            // Extract vector from response
-            let vector = null
-            if (
-                response &&
-                typeof response === "object" &&
-                "success" in response
-            ) {
-                // Handle response in {success: true, result: [...]} format
-                vector =
-                    response.success &&
-                        "result" in response &&
-                        Array.isArray(response.result)
-                        ? response.result
-                        : null
-            } else if (Array.isArray(response)) {
-                // Handle direct array response
-                vector = response
-            }
-            console.log("[handleShowVector] Extracted vector:", vector)
-
-            // Verify that we got a valid vector
-            if (!Array.isArray(vector) || vector.length === 0) {
-                console.error(
-                    "[handleShowVector] Invalid vector received:",
-                    vector
-                )
-                throw new Error("Retrieved vector is empty or invalid")
-=======
             if (!response.success || !response.result) {
                 throw new Error(response.error || "Failed to get vector")
->>>>>>> 8cf565ee
             }
 
             // Update results with the retrieved vector

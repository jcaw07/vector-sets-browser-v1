--- conflicted
+++ resolved
@@ -18,35 +18,7 @@
             throw new Error("TensorFlow.js configuration is missing")
         }
 
-<<<<<<< HEAD
-        try {
-            // Load the model
-            const model = await this.loadModel(config.tensorflow.model)
-
-            // Get embeddings
-            const embeddings = await model.embed([input])
-
-            // Convert to array
-            const embeddingsArray = await embeddings.arraySync()
-            const embedding = embeddingsArray[0]
-
-            // Validate embedding dimensions
-            const modelData = getModelData(config)
-            const expectedDim = modelData?.dimensions
-            if (expectedDim && embedding.length !== expectedDim) {
-                throw new Error(
-                    `Unexpected embedding dimension: got ${embedding.length}, expected ${expectedDim}`
-                )
-            }
-
-            return embedding
-        } catch (error) {
-            console.error("[TensorFlow] Error generating embedding:", error)
-            throw error
-        }
-=======
         throw new Error("Text embeddings are currently disabled. Please use image embeddings only.")
->>>>>>> 8cf565ee
     }
 
     async getBatchEmbeddings(inputs: string[], config: EmbeddingConfig): Promise<number[][]> {
@@ -54,39 +26,7 @@
             throw new Error("TensorFlow.js configuration is missing")
         }
 
-<<<<<<< HEAD
-        try {
-            // Load the model
-            const model = await this.loadModel(config.tensorflow.model)
-
-            // Get embeddings for all inputs at once
-            const embeddings = await model.embed(inputs)
-
-            // Convert to array
-            const embeddingsArray = await embeddings.arraySync()
-
-            // Validate embedding dimensions
-            const modelData = getModelData(config)
-            const expectedDim = modelData?.dimensions
-            if (expectedDim) {
-                for (let i = 0; i < embeddingsArray.length; i++) {
-                    const embedding = embeddingsArray[i]
-                    if (embedding.length !== expectedDim) {
-                        throw new Error(
-                            `Unexpected embedding dimension for item ${i}: got ${embedding.length}, expected ${expectedDim}`
-                        )
-                    }
-                }
-            }
-
-            return embeddingsArray
-        } catch (error) {
-            console.error("[TensorFlow] Error generating batch embeddings:", error)
-            throw error
-        }
-=======
         throw new Error("Text embeddings are currently disabled. Please use image embeddings only.")
->>>>>>> 8cf565ee
     }
 
     private async loadModel(modelUrl: string): Promise<any> {
@@ -96,24 +36,13 @@
         }
 
         try {
-<<<<<<< HEAD
-            // Dynamically import TensorFlow.js and Universal Sentence Encoder
-            await import('@tensorflow/tfjs')
-            const use = await import('@tensorflow-models/universal-sentence-encoder')
-
-            // Load the model
-            console.log(`[TensorFlow] Loading model from ${modelUrl}`)
-            const model = await use.load()
-
-=======
             const tf = await import('@tensorflow/tfjs')
             const mobilenet = await import('@tensorflow-models/mobilenet')
-            
+
             // Load the mobilenet model
             console.log(`[TensorFlow] Loading model from ${modelUrl}`)
             const model = await mobilenet.load()
-            
->>>>>>> 8cf565ee
+
             // Cache the model
             modelCache.set(modelUrl, model)
 

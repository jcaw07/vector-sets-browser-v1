--- conflicted
+++ resolved
@@ -162,15 +162,9 @@
                 count,
                 withEmbeddings: true, // Always fetch embeddings
             })
-<<<<<<< HEAD
-            console.log("vlink DATA", data)
-            if (!data) return []
-
-=======
             console.log("vlink DATA", response)
             if (!response || !response.result) return []
-            
->>>>>>> 8cf565ee
+
             // data is an array of arrays
             // each inner array contains [element, similarity, vector]
             return response.result.flat().map((item) => ({

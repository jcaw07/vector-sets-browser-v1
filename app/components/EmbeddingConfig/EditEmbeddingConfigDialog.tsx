import {
    EmbeddingConfig,
    EmbeddingProvider,
    ImageModelName,
    OpenAIModelName,
} from "@/app/embeddings/types/embeddingModels"
import { Alert, AlertDescription } from "@/components/ui/alert"
import { Button } from "@/components/ui/button"
import {
    Dialog,
    DialogContent,
    DialogDescription,
    DialogHeader,
    DialogTitle,
} from "@/components/ui/dialog"
import { Input } from "@/components/ui/input"
import { Label } from "@/components/ui/label"
import {
    Select,
    SelectContent,
    SelectItem,
    SelectTrigger,
    SelectValue,
} from "@/components/ui/select"
import { userSettings } from "@/app/utils/userSettings"
import { useEffect, useState } from "react"
import ImageModelSelector from "./ImageModelSelector"
import OllamaModelSelector from "./OllamaModelSelector"

const DEFAULT_CONFIG: EmbeddingConfig = {
    provider: "openai",
    openai: {
        model: "text-embedding-3-small",
        batchSize: 100,
    },
}

// Hook to manage OpenAI API key
function useOpenAIKey() {
    const [apiKey, setApiKey] = useState<string>("")
    const [isLoaded, setIsLoaded] = useState(false)

    useEffect(() => {
        const savedKey = userSettings.get<string>("openai_api_key")
        if (savedKey) {
            setApiKey(savedKey)
        }
        setIsLoaded(true)
    }, [])

    const saveApiKey = (key: string) => {
        if (key) {
            userSettings.set("openai_api_key", key)
            setApiKey(key)
        }
    }

    return { apiKey, saveApiKey, isLoaded }
}

interface EditEmbeddingConfigModalProps {
    isOpen: boolean
    onClose: () => void
    config?: EmbeddingConfig
    onSave: (config: EmbeddingConfig) => void
    dataFormat?: "text" | "image"
}

export default function EditEmbeddingConfigModal({
    isOpen,
    onClose,
    config = DEFAULT_CONFIG,
    onSave,
    dataFormat,
}: EditEmbeddingConfigModalProps) {
    const [error, setError] = useState<string | null>(null)
    const [provider, setProvider] = useState<EmbeddingProvider>(
        config?.provider || "openai"
    )
    const { apiKey, saveApiKey, isLoaded } = useOpenAIKey()
    const [tempApiKey, setTempApiKey] = useState("")

    // OpenAI specific state
    const [openaiConfig, setOpenaiConfig] = useState({
        model:
            config.openai?.model ??
            ("text-embedding-3-small" as OpenAIModelName),
        batchSize: config.openai?.batchSize ?? 100,
    })

    // Ollama specific state
    const [ollamaConfig, setOllamaConfig] = useState({
        apiUrl:
            config.ollama?.apiUrl ?? "http://localhost:11434",
        modelName: config.ollama?.modelName ?? "llama2",
        promptTemplate: config.ollama?.promptTemplate ?? "",
    })

    // Image specific state
    const [imageConfig, setImageConfig] = useState({
        model: config.image?.model || ("mobilenet" as ImageModelName),
        inputSize: config.image?.inputSize || 224,
    })

    // Initialize temp API key when user's saved API key is loaded
    useEffect(() => {
        if (isLoaded) {
            setTempApiKey(apiKey || "")
        }
    }, [isLoaded, apiKey])

    // Update state when config changes
    useEffect(() => {
        if (config) {
            setProvider(config.provider || "openai")
            if (config.provider === "openai" && config.openai) {
                setOpenaiConfig({
                    model: config.openai.model ?? "text-embedding-3-small",
                    batchSize: config.openai.batchSize ?? 100,
                })
            } else if (config.provider === "ollama" && config.ollama) {
                setOllamaConfig({
                    apiUrl:
                        config.ollama.apiUrl ??
                        "http://localhost:11434",
                    modelName: config.ollama.modelName ?? "llama2",
                    promptTemplate: config.ollama.promptTemplate ?? "",
                })
            } else if (config.provider === "image" && config.image) {
                setImageConfig({
                    model: config.image.model || "mobilenet",
                    inputSize: config.image.inputSize || 224,
                })
            }
        }
    }, [config])

    // Update provider if it doesn't match the dataFormat
    useEffect(() => {
        if (!dataFormat) return
<<<<<<< HEAD

        const isCurrentProviderValid =
            (dataFormat === "text" && ["openai", "ollama", "tensorflow"].includes(provider)) ||
=======
        
        const isCurrentProviderValid = 
            (dataFormat === "text" && ["openai", "ollama"].includes(provider)) ||
>>>>>>> 8cf565ee
            (dataFormat === "image" && ["image"].includes(provider))

        if (!isCurrentProviderValid) {
            // Set default provider based on data format
            if (dataFormat === "text") {
                setProvider("ollama")
            } else if (dataFormat === "image") {
                setProvider("image")
            }
        }
    }, [dataFormat, provider])

    const handleSubmit = (e: React.FormEvent) => {
        e.preventDefault()
        setError(null)

        try {
            let newConfig: EmbeddingConfig = {
                provider,
            }
            if (provider === "openai") {
                // Check if we have an API key either globally or in the form
                if (!apiKey && !tempApiKey) {
                    setError("Please enter an OpenAI API key")
                    return
                }

                // If user entered a new API key in the form, save it globally
                if (tempApiKey && tempApiKey !== apiKey) {
                    saveApiKey(tempApiKey)
                }

                // No need to include apiKey in the config anymore
                newConfig.openai = {
                    model: openaiConfig.model,
                    batchSize: openaiConfig.batchSize,
                }
            } else if (provider === "ollama") {
                if (!ollamaConfig.apiUrl) {
                    setError("Please enter an Ollama API URL")
                    return
                }
                newConfig.ollama = ollamaConfig
            } else if (provider === "image") {
                newConfig.image = {
                    model: imageConfig.model as ImageModelName,
                    inputSize: imageConfig.inputSize,
                }
            } else if (provider === "clip") {
                newConfig = {
                    provider: "clip",
                    clip: {
                        model: "clip-vit-base-patch32"
                    }
                }
            }

            onSave(newConfig)
            onClose()
        } catch (err) {
            setError(err instanceof Error ? err.message : "An error occurred")
        }
    }

    // Filter providers based on dataFormat
    const getFilteredProviders = () => {
        if (!dataFormat) {
            return ["image", "ollama", "openai", "clip"]
        }

        if (dataFormat === "text") {
            return ["ollama", "openai", "clip"]
        } else {
            return ["image", "clip"]
        }
    }

    if (!isOpen) return null

    return (
        <Dialog open={isOpen} onOpenChange={onClose}>
            <DialogContent className="sm:max-w-4xl">
                <DialogHeader>
                    <DialogTitle className="text-2xl font-bold">
                        Embedding Provider
                    </DialogTitle>
                    <DialogDescription>
                        The Vector Set Browser will auto-encode new vectors when
                        you add them to a set, and use the encoder to encode
                        search queries.
                        {provider}
                    </DialogDescription>
                </DialogHeader>
                <form onSubmit={handleSubmit} className="space-y-4">
                    <div className="flex flex-col gap-2">
                        <Label
                            htmlFor="provider"
                            className="text-lg font-medium"
                        >
                            Choose a Provider
                        </Label>
                        <Select
                            value={provider}
                            onValueChange={(value: EmbeddingProvider) =>
                                setProvider(value)
                            }
                        >
                            <SelectTrigger className="w-full h-18">
                                <SelectValue placeholder="Select provider" />
                            </SelectTrigger>
                            <SelectContent className="w-full">
                                {getFilteredProviders().includes("clip") && (
                                    <SelectItem key="clip" value="clip">
                                        <div className="flex flex-col items-start">
                                            <div className="font-medium text-lg">
                                                CLIP - Text & Image Embeddings
                                            </div>
                                            <div className="text-gray-500">
                                                OpenAI{`'`}s CLIP model for text-to-image and image-to-image search
                                            </div>
                                        </div>
                                    </SelectItem>
                                )}
                                {getFilteredProviders().includes("image") && (
                                    <SelectItem key="image" value="image">
                                        <div className="flex flex-col items-start">
                                            <div className="font-medium text-lg">
                                                Image Embeddings
                                            </div>
                                            <div className=" text-gray-500">
                                                Image embedding models
                                            </div>
                                        </div>
                                    </SelectItem>
                                )}
                                {getFilteredProviders().includes("ollama") && (
                                    <SelectItem key="ollama" value="ollama">
                                        <div className="flex flex-col items-start">
                                            <div className="font-medium text-lg">
                                                Ollama
                                            </div>
                                            <div className="text-gray-500">
                                                Ollama provider - uses Ollama API
                                            </div>
                                        </div>
                                    </SelectItem>
                                )}
                                {getFilteredProviders().includes("openai") && (
                                    <SelectItem key="openai" value="openai">
                                        <div className="flex flex-col items-start">
                                            <div className="font-medium text-lg">
                                                OpenAI
                                            </div>
                                            <div className="text-gray-500">
                                                OpenAI provider - uses OpenAI API
                                            </div>
                                        </div>
                                    </SelectItem>
                                )}
                            </SelectContent>
                        </Select>
                    </div>
                    <div className="space-y-2 p-4 border rounded-md">
                        {provider === "openai" ? (
                            <>
                                <div className="space-y-2">
                                    <Label htmlFor="apiKey">
                                        OpenAI API Key {apiKey ? "(Saved)" : "(Not Saved)"}
                                    </Label>
                                    <Input
                                        id="apiKey"
                                        type="password"
                                        value={tempApiKey}
                                        onChange={(e) =>
                                            setTempApiKey(e.target.value)
                                        }
                                        placeholder={apiKey ? "Using saved API key" : "Enter API key"}
                                    />
                                    {apiKey && (
                                        <p className="text-xs text-gray-500">
                                            A global API key is already saved. Leave empty to use the saved key,
                                            or enter a new one to update it.
                                        </p>
                                    )}
                                </div>
                                <div className="space-y-2">
                                    <Label
                                        htmlFor="model"
                                        className="font-medium"
                                    >
                                        Choose a Model
                                    </Label>
                                    <Select
                                        value={openaiConfig.model}
                                        onValueChange={(
                                            value: OpenAIModelName
                                        ) =>
                                            setOpenaiConfig({
                                                ...openaiConfig,
                                                model: value,
                                            })
                                        }
                                    >
                                        <SelectTrigger>
                                            <SelectValue placeholder="Select model" />
                                        </SelectTrigger>
                                        <SelectContent>
                                            <SelectItem value="text-embedding-3-small">
                                                text-embedding-3-small
                                            </SelectItem>
                                            <SelectItem value="text-embedding-3-large">
                                                text-embedding-3-large
                                            </SelectItem>
                                            <SelectItem value="text-embedding-ada-002">
                                                text-embedding-ada-002 (Legacy)
                                            </SelectItem>
                                        </SelectContent>
                                    </Select>
                                </div>
                                <div className="space-y-2">
                                    <Label htmlFor="batchSize">
                                        Batch Size
                                    </Label>
                                    <Input
                                        id="batchSize"
                                        type="number"
                                        value={openaiConfig.batchSize}
                                        onChange={(e) =>
                                            setOpenaiConfig({
                                                ...openaiConfig,
                                                batchSize: parseInt(
                                                    e.target.value
                                                ),
                                            })
                                        }
                                    />
                                </div>
                            </>
                        ) : provider === "ollama" ? (
                            <>
                                <div className="space-y-2">
                                    <Label
                                        htmlFor="apiUrl"
                                        className="font-medium"
                                    >
                                        API URL
                                    </Label>
                                    <Input
                                        id="apiUrl"
                                        type="text"
                                        value={ollamaConfig.apiUrl}
                                        onChange={(e) =>
                                            setOllamaConfig({
                                                ...ollamaConfig,
                                                apiUrl: e.target.value,
                                            })
                                        }
                                        placeholder="http://localhost:11434/api/embeddings"
                                    />
                                </div>
                                <div className="space-y-2">
                                    <Label
                                        htmlFor="modelName"
                                        className="font-medium"
                                    >
                                        Choose a Model
                                    </Label>
                                    <OllamaModelSelector
                                        value={ollamaConfig.modelName}
                                        onChange={(value) =>
                                            setOllamaConfig({
                                                ...ollamaConfig,
                                                modelName: value,
                                            })
                                        }
                                    />
                                </div>
                                <div className="space-y-2">
                                    <Label htmlFor="promptTemplate">
                                        Prompt Template (optional)
                                    </Label>
                                    <Input
                                        id="promptTemplate"
                                        type="text"
                                        value={ollamaConfig.promptTemplate}
                                        onChange={(e) =>
                                            setOllamaConfig({
                                                ...ollamaConfig,
                                                promptTemplate: e.target.value,
                                            })
                                        }
                                        placeholder="Use {text} as placeholder for input text"
                                    />
                                </div>
                            </>
                        ) : provider === "image" ? (
                            <>
                                <div className="space-y-2">
                                    <Label htmlFor="model">Image Model</Label>
                                    <ImageModelSelector
                                        value={imageConfig.model}
                                        onChange={(value) =>
                                            setImageConfig({
                                                ...imageConfig,
                                                model: value as ImageModelName,
                                            })
                                        }
                                    />
                                </div>
                                <div className="space-y-2">
                                    <Label htmlFor="inputSize">
                                        Input Size (px)
                                    </Label>
                                    <Input
                                        id="inputSize"
                                        type="number"
                                        value={imageConfig.inputSize}
                                        onChange={(e) =>
                                            setImageConfig({
                                                ...imageConfig,
                                                inputSize: parseInt(
                                                    e.target.value
                                                ),
                                            })
                                        }
                                        placeholder="224"
                                    />
                                    <p className="text-xs text-gray-500">
                                        Images will be resized to this size
                                        before processing. Default is 224px.
                                    </p>
                                </div>
                                <div className="text-sm text-gray-500 mt-4 p-4 bg-gray-50 rounded-md">
                                    <p>
                                        Image embedding models run directly in
                                        the browser using TensorFlow.js. The
                                        first use may take a moment to download
                                        the model.
                                    </p>
                                </div>
                            </>
                        ) : provider === "clip" ? (
                            <div className="text-sm text-gray-500 mt-4 p-4 bg-gray-50 rounded-md">
                                <p>
                                    CLIP model will be used for both text and image embeddings.
                                    No additional configuration needed.
                                </p>
                            </div>
                        ) : (
                            <div className="text-sm text-gray-500 mt-4 p-4 bg-gray-50 rounded-md">
                                No additional configuration needed.
                            </div>
                        )}
                    </div>

                    {error && (
                        <Alert variant="destructive">
                            <AlertDescription>{error}</AlertDescription>
                        </Alert>
                    )}

                    <div className="flex justify-end space-x-2">
                        <Button
                            type="button"
                            variant="outline"
                            onClick={onClose}
                        >
                            Cancel
                        </Button>
                        <Button type="submit">Save</Button>
                    </div>
                </form>
            </DialogContent>
        </Dialog>
    )
}<|MERGE_RESOLUTION|>--- conflicted
+++ resolved
@@ -138,15 +138,9 @@
     // Update provider if it doesn't match the dataFormat
     useEffect(() => {
         if (!dataFormat) return
-<<<<<<< HEAD
 
         const isCurrentProviderValid =
-            (dataFormat === "text" && ["openai", "ollama", "tensorflow"].includes(provider)) ||
-=======
-        
-        const isCurrentProviderValid = 
             (dataFormat === "text" && ["openai", "ollama"].includes(provider)) ||
->>>>>>> 8cf565ee
             (dataFormat === "image" && ["image"].includes(provider))
 
         if (!isCurrentProviderValid) {
